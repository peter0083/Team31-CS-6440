[tool.poetry]
name = "development-environment"
version = "0.1.0"
description = "Development environment setup"
authors = ["Developer <developer@example.com>"]

[tool.poetry.dependencies]
python = "^3.11.8"
fastapi = {extras = ["standard"], version = "0.118.3"}
uvicorn = "^0.32.0"
pydantic = "^2.10.0"
<<<<<<< HEAD
requests = "^2.32.3"
types-requests = "^2.32.4.20250913"
=======
pydantic-settings = "^2.11.0"
openai = "1.70.0"
instructor = "1.11.3"
sqlalchemy = "^2.0.44"
asyncpg = "^0.30.0"
greenlet = "^3.2.4"
>>>>>>> b9008fb1

[tool.poetry.group.dev.dependencies]
ruff = "^0.7.4"
mypy = "^1.13.0"
isort = "^5.13.2"
pre-commit = "^3.0.0"
pytest = "^8.3.3"
pytest-asyncio = "^0.24.0"
httpx = "^0.27.2"

[build-system]
requires = ["poetry-core"]
build-backend = "poetry.core.masonry.api"

[tool.ruff]
line-length = 88
target-version = "py311"

[too.ruff.lint]
select = [
    "E",  # pycodestyle errors
    "W",  # pycodestyle warnings
    "F",  # pyflakes
    "I",  # isort
    "B",  # flake8-bugbear
    "C4", # flake8-comprehensions
    "UP", # pyupgrade
]
ignore = []

[tool.ruff.format]
quote-style = "double"
indent-style = "space"

[tool.mypy]
python_version = "3.11"
warn_return_any = true
warn_unused_configs = true
disallow_untyped_defs = true

[tool.isort]
profile = "black"
line_length = 88
multi_line_output = 3<|MERGE_RESOLUTION|>--- conflicted
+++ resolved
@@ -9,17 +9,14 @@
 fastapi = {extras = ["standard"], version = "0.118.3"}
 uvicorn = "^0.32.0"
 pydantic = "^2.10.0"
-<<<<<<< HEAD
 requests = "^2.32.3"
 types-requests = "^2.32.4.20250913"
-=======
 pydantic-settings = "^2.11.0"
 openai = "1.70.0"
 instructor = "1.11.3"
 sqlalchemy = "^2.0.44"
 asyncpg = "^0.30.0"
 greenlet = "^3.2.4"
->>>>>>> b9008fb1
 
 [tool.poetry.group.dev.dependencies]
 ruff = "^0.7.4"

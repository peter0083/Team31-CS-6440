--- conflicted
+++ resolved
@@ -87,15 +87,6 @@
 .dockerignore
 docker-compose.override.yml
 
-<<<<<<< HEAD
-pycache/
-*.pyc
-*.pyo
-*.pyd
-.env
-.git
-.DS_Store
-=======
 # React/Vite build outputs
 dist/
 dist-ssr/
@@ -117,5 +108,4 @@
 *.ntvs*
 *.njsproj
 *.sln
-*.sw?
->>>>>>> 34fa1c2a
+*.sw?